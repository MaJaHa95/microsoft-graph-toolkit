--- conflicted
+++ resolved
@@ -872,10 +872,6 @@
       // remove last person in selected list
       this.selectedPeople = this.selectedPeople.splice(0, this.selectedPeople.length - 1);
       this.loadState();
-<<<<<<< HEAD
-=======
-      // reset flyout position
->>>>>>> c6c2fb51
       this.hideFlyout();
       // fire selected people changed event
       this.fireCustomEvent('selectionChanged', this.selectedPeople);
